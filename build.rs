extern crate bindgen;

use std::env;
use std::path::PathBuf;
use std::process::Command;
use std::path::Path;

fn main() {
    println!("cargo:rerun-if-changed=v8_c_api/src/v8_c_api.h");
    println!("cargo:rerun-if-changed=v8_c_api/src/v8_c_api.cpp");

    if !Command::new("make")
        .args(&["-C", "v8_c_api/"])
        .status()
        .expect("failed to compile v8_c_api")
        .success()
    {
        panic!("failed to compile v8_c_api");
    }

    let output_dir = env::var("OUT_DIR").expect("Can not find out directory");

    if !Command::new("cp")
        .args(&["v8_c_api/src/libv8.a", &output_dir])
        .status()
        .expect("failed copy libv8.a to output directory")
        .success()
    {
        panic!("failed copy libv8.a to output directory");
    }

    let v8_monolith_path = match env::var("V8_MONOLITH_PATH") {
        Ok(path) => path,
        Err(_) => "v8_c_api/libv8_monolith.a".to_string(),
    };

<<<<<<< HEAD
    if !Command::new("cp")
        .args(&[&v8_monolith_path, &output_dir])
        .status()
        .expect("failed copy libv8_monolith.a to output directory")
        .success()
    {
=======
    let v8_monolith_url = match env::var("V8_MONOLITH_URL") {
        Ok(path) => path,
        Err(_) => "https://s3.eu-west-1.amazonaws.com/dev.cto.redis/libv8_monolith.a".to_string(),
    };

    if !Path::new(&v8_monolith_path).exists() {
        // download libv8_monolith.a
        if !Command::new("wget").args(&["-O", &v8_monolith_path, &v8_monolith_url]).status().expect("failed downloading libv8_monolith.a").success() {
            panic!("failed downloading libv8_monolith.a");
        }
    }

    if !Command::new("cp").args(&[&v8_monolith_path, &output_dir]).status().expect("failed copy libv8_monolith.a to output directory").success() {
>>>>>>> 2b0a1cab
        panic!("failed copy libv8_monolith.a to output directory");
    }

    let build = bindgen::Builder::default();

    let bindings = build
        .header("v8_c_api/src/v8_c_api.h")
        .size_t_is_usize(true)
        .layout_tests(false)
        .generate()
        .expect("error generating bindings");

    let out_path = PathBuf::from(&output_dir);
    bindings
        .write_to_file(out_path.join("v8_c_bindings.rs"))
        .expect("failed to write bindings to file");

    println!(
        "cargo:rustc-flags=-L{} -lv8 -lv8_monolith -lstdc++",
        output_dir
    );
}<|MERGE_RESOLUTION|>--- conflicted
+++ resolved
@@ -34,14 +34,6 @@
         Err(_) => "v8_c_api/libv8_monolith.a".to_string(),
     };
 
-<<<<<<< HEAD
-    if !Command::new("cp")
-        .args(&[&v8_monolith_path, &output_dir])
-        .status()
-        .expect("failed copy libv8_monolith.a to output directory")
-        .success()
-    {
-=======
     let v8_monolith_url = match env::var("V8_MONOLITH_URL") {
         Ok(path) => path,
         Err(_) => "https://s3.eu-west-1.amazonaws.com/dev.cto.redis/libv8_monolith.a".to_string(),
@@ -55,7 +47,6 @@
     }
 
     if !Command::new("cp").args(&[&v8_monolith_path, &output_dir]).status().expect("failed copy libv8_monolith.a to output directory").success() {
->>>>>>> 2b0a1cab
         panic!("failed copy libv8_monolith.a to output directory");
     }
 
